""" Testing ECM physics and evolution """
import numpy as np
from pytest import fixture

from moirae.models.ecm import EquivalentCircuitModel as ECM
from moirae.models.ecm import (ECMASOH,
                               ECMInput,
                               ECMTransientVector
                               )
from moirae.models.ecm.simulator import ECMSimulator


@fixture
def rint_const() -> ECMSimulator:
    rint_asoh = ECMASOH.provide_template(has_C0=False, num_RC=0)
    # Removing hysteresis
    rint_asoh.h0.base_values = 0
    return ECMSimulator(asoh=rint_asoh, keep_history=True)


@fixture
def hyst_only() -> ECMSimulator:
    hyst_asoh = ECMASOH.provide_template(has_C0=False, num_RC=0)
    # Removing R0
    hyst_asoh.r0.base_values = 0
    # Setting hysteresis to known value and speeding up its rate of asymptotic approach
    hyst_asoh.h0.base_values = 3 * np.pi / 10
    hyst_asoh.h0.gamma = 15
    return ECMSimulator(asoh=hyst_asoh, keep_history=True)


@fixture
def c0_asoh() -> ECMASOH:
    asoh = ECMASOH.provide_template(has_C0=True, num_RC=0)
    # Remove R0
    asoh.r0.base_values = 0
    # Set CE to known value
    asoh.ce = 3 * np.pi / 10
    return asoh


@fixture
def rc_only() -> ECMSimulator:
    asoh = ECMASOH.provide_template(has_C0=False, num_RC=1)
    # Remove R0
    asoh.r0.base_values = 0
    # Removing hysteresis
    asoh.h0.base_values = 0
    # Setting RC values
    asoh.rc_elements[0].r.base_values = 10
    asoh.rc_elements[0].c.base_values = 3 * np.pi
    # I want the simulator to start at an SOC of 0.5
    start_transient = ECMTransientVector.provide_template(has_C0=False, num_RC=1, soc=0.5, i_rc=np.array([0.]))
    return ECMSimulator(asoh=asoh, transient_state=start_transient, keep_history=True)


def test_current_integration_CE_C0(c0_asoh) -> None:
    # Define first two transient states
    ipt1 = ECMInput(time=1, current=2)
    ipt2 = ECMInput(time=3, current=5)
    # Define a starting transient state
    tns1 = ECMTransientVector(soc=0, q0=0)
    # Now, let's do a step assuming constant current
<<<<<<< HEAD
    tns2_const = ECM().update_transient_state(new_input=ipt2, transient_state=tns1, asoh=c0_asoh, previous_input=ipt1)
    vt2_const = ECM().calculate_terminal_voltage(new_input=ipt2, transient_state=tns2_const, asoh=c0_asoh)
    expected_q0 = (ipt2.time.copy() - ipt1.time.copy()) * ipt1.current.copy()
=======
    tns2_const = ECM().update_transient_state(new_inputs=ipt2,
                                              transient_state=tns1,
                                              asoh=c0_asoh,
                                              previous_inputs=ipt1)
    vt2_const = ECM().calculate_terminal_voltage(new_inputs=ipt2, transient_state=tns2_const, asoh=c0_asoh)
    expected_q0 = (ipt2.time - ipt1.time) * ipt1.current
>>>>>>> 14f38f25
    expected_soc = (3 * np.pi / 10) * expected_q0 / c0_asoh.q_t.value
    expected_vt2 = c0_asoh.ocv(expected_soc) + (expected_q0 / c0_asoh.c0.get_value(soc=expected_soc))
    assert np.allclose(expected_q0, tns2_const.q0.copy()), \
        'Expected constant q0 of %1.3f, but calculated %1.3f!' % (expected_q0, tns2_const.q0.copy())
    assert np.allclose(expected_soc, tns2_const.soc.copy()), \
        'Expected constant SOC of %1.3f, but calculated %1.3f!' % (expected_soc, tns2_const.soc.copy())
    assert np.allclose(expected_vt2, vt2_const.terminal_voltage.copy()), \
        'Expected constant Vt of %1.3f, but calculated %1.3f' % (expected_vt2,
                                                                 vt2_const.terminal_voltage.copy())
    # Now, step assuming linear current
    tns2_lin = ECM(current_behavior='linear').update_transient_state(new_inputs=ipt2,
                                                                     transient_state=tns1,
                                                                     asoh=c0_asoh,
                                                                     previous_inputs=ipt1)
    vt2_lin = ECM().calculate_terminal_voltage(new_inputs=ipt2, transient_state=tns2_lin, asoh=c0_asoh)
    # Trapezoid area for q0
    expected_q0 = (ipt2.time.copy() - ipt1.time.copy()) * \
        (ipt2.current.copy() + ipt1.current.copy()) / 2
    expected_soc = (3 * np.pi / 10) * expected_q0 / c0_asoh.q_t.value
    expected_vt2 = c0_asoh.ocv(expected_soc) + (expected_q0 / c0_asoh.c0.get_value(soc=expected_soc))
    assert np.allclose(expected_q0, tns2_lin.q0.copy()), \
        'Expected constant q0 of %1.3f, but calculated %1.3f!' % (expected_q0, tns2_lin.q0.copy())
    assert np.allclose(expected_soc, tns2_lin.soc.copy()), \
        'Expected constant SOC of %1.3f, but calculated %1.3f!' % (expected_soc, tns2_lin.soc.copy())
    assert np.allclose(expected_vt2, vt2_lin.terminal_voltage.copy()), \
        'Expected constant Vt of %1.3f, but calculated %1.3f' % (expected_vt2, vt2_lin.terminal_voltage.copy())


def test_rint_const(rint_const) -> None:
    # Get value of max capacity in Amp-hour
    Qt = rint_const.asoh.q_t.value
    # Use charge rate of 1 C
    current = Qt / 3600
    # Create first input (remember that, after stepping through it, nothing should have happened to the SOC)
    input0 = ECMInput(time=1, current=current)
    # Create next input to match 10% SOC (happens after 6 minutes at 1C rate)
    input1 = ECMInput(time=361, current=current)
    # Evolve
    rint_const.evolve(inputs=[input0, input1])
    assert rint_const.transient_history[1].soc.copy() == 0, 'SOC wrongly changed in first step!'
    assert np.allclose(rint_const.transient_history[-1].soc.copy(), 0.1), \
        'Wrong SOC at the end of constant Rint! Should be 0.1 but is %1.3f' % \
        rint_const.transient_history[-1].soc.copy()
    # Now, let's double check the voltage values are correct. For that, we will need the OCV and the R0 value
    r0 = rint_const.asoh.r0
    ocv = rint_const.asoh.ocv
    vt0 = ocv(0) + (r0.get_value(soc=0) * current)
    vt1 = ocv(0.1) + (r0.get_value(soc=0.1) * current)
    assert rint_const.measurement_history[1].terminal_voltage.copy() == vt0, 'Wrong initial voltage!'
    assert np.allclose(rint_const.measurement_history[-1].terminal_voltage.copy(), vt1), 'Wrong final voltage!'


def test_hyst_only(hyst_only) -> None:
    # Get value of max capacity in Amp-hour
    Qt = hyst_only.asoh.q_t.value
    # Use a C/10 charge rate to make sure we will reach max hysteresis
    current = 0.1 * (Qt / 3600)
    # Now, prepare charging time
    chg_time = np.arange((10 * 3600) + 1) + 1
    chg_currs = [current] * len(chg_time)
    chg_ins = [ECMInput(time=t, current=i) for t, i in zip(chg_time, chg_currs)]
    # Evolve charge
    hyst_only.evolve(inputs=chg_ins)
    # Check that we reached 100% SOC
    assert np.allclose(hyst_only.transient_history[-1].soc.copy(), 1), \
        'End of charge SOC should be 1.0, instead, it is %1.5f!' % (hyst_only.transient_history[-1].soc.copy())
    # Check final voltage is correct
    vt = hyst_only.asoh.ocv(1.0) + (3 * np.pi / 10)
    assert np.allclose(hyst_only.measurement_history[-1].terminal_voltage.copy(), vt), \
        'End of charge terminal voltage should be %1.3f, but instead, it is %1.3f!' % \
        (vt, hyst_only.measurement_history[-1].terminal_voltage.copy())
    # Briefly rest the cell
    rest_time = np.arange(120) + (chg_time[-1] + 0.001)
    rest_curr = [0] * len(rest_time)
    rest_ins = [ECMInput(time=t, current=i) for t, i in zip(rest_time, rest_curr)]
    hyst_only.evolve(inputs=rest_ins)
    # Now, let's discharge and make sure we revert the hysteresis
    dischg_time = np.arange((10 * 3600) + 1) + (rest_time[-1] + 0.001)
    dischg_currs = [-current] * len(dischg_time)
    dischg_ins = [ECMInput(time=t, current=i) for t, i in zip(dischg_time, dischg_currs)]
    # Evolve discharge
    hyst_only.evolve(inputs=dischg_ins)
    assert np.allclose(hyst_only.transient_history[-1].soc.copy(), 0, atol=1e-7), \
        'End of discharge SOC should be 0.0, but instead, it is %1.3f!' % \
        (hyst_only.transient_history[-1].soc.copy())
    vt = hyst_only.asoh.ocv(0.0) - (3 * np.pi / 10)
    assert np.allclose(hyst_only.measurement_history[-1].terminal_voltage.copy(), vt), \
        'End of discharge terminal voltage should be %1.3f, but instead, it is %1.3f!' % \
        (vt, hyst_only.measurement_history[-1].terminal_voltage.copy())


def test_RC(rc_only) -> None:
    # Recall that the simulator starts at an SOC of 0.5 with no RC overpotential, which should correspond to a terminal
    # voltage of 3.5 V
    v0 = rc_only.measurement_history[0].terminal_voltage.copy()
    assert np.allclose(v0, 3.5), 'Starting teminal voltage should be 3.5 V, but instead, it is %1.3f V!' % v0
    # Let's retrieve valuable info to decide charging and discharging protocols
    Qt = rc_only.asoh.q_t.amp_hour
    # We will simulate a 30 minute charge at a C/5 rate
    curr = Qt / 5
    chg_time = np.arange(1800) + 1
    chg_curr = [curr] * len(chg_time)
    chg_ins = [ECMInput(time=t, current=i) for t, i in zip(chg_time, chg_curr)]
    rc_only.evolve(inputs=chg_ins)
    # Let us retrieve the SOCs and the corresponding OCVs to check the voltage convergence
    chg_socs = [transient.soc.copy() for transient in rc_only.transient_history[1:]]
    chg_ocvs = rc_only.asoh.ocv(chg_socs)
    vrc_calc = np.array([out.terminal_voltage.copy() for out in rc_only.measurement_history[1:]]) - chg_ocvs
    # The RC element should asymptotically approach a stage where the current through the resistive component is equal
    # to the total current flowing through the system. Let's them calculate the expected voltage drop across the RC
    r_rc = 10
    c_rc = 3 * np.pi
    tau_rc = r_rc * c_rc
    expected_vrc = (curr * r_rc) * (1.0 - np.exp(-chg_time / tau_rc))
    vrc_err = vrc_calc - expected_vrc
    vrc_rmse = np.sqrt(np.mean((vrc_err ** 2)))
    assert np.allclose(vrc_calc, expected_vrc), 'RMSE of V_RC calculations: %1.5f V!' % vrc_rmse<|MERGE_RESOLUTION|>--- conflicted
+++ resolved
@@ -61,18 +61,13 @@
     # Define a starting transient state
     tns1 = ECMTransientVector(soc=0, q0=0)
     # Now, let's do a step assuming constant current
-<<<<<<< HEAD
-    tns2_const = ECM().update_transient_state(new_input=ipt2, transient_state=tns1, asoh=c0_asoh, previous_input=ipt1)
-    vt2_const = ECM().calculate_terminal_voltage(new_input=ipt2, transient_state=tns2_const, asoh=c0_asoh)
-    expected_q0 = (ipt2.time.copy() - ipt1.time.copy()) * ipt1.current.copy()
-=======
     tns2_const = ECM().update_transient_state(new_inputs=ipt2,
                                               transient_state=tns1,
                                               asoh=c0_asoh,
                                               previous_inputs=ipt1)
     vt2_const = ECM().calculate_terminal_voltage(new_inputs=ipt2, transient_state=tns2_const, asoh=c0_asoh)
     expected_q0 = (ipt2.time - ipt1.time) * ipt1.current
->>>>>>> 14f38f25
+
     expected_soc = (3 * np.pi / 10) * expected_q0 / c0_asoh.q_t.value
     expected_vt2 = c0_asoh.ocv(expected_soc) + (expected_q0 / c0_asoh.c0.get_value(soc=expected_soc))
     assert np.allclose(expected_q0, tns2_const.q0.copy()), \
