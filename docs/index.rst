--- conflicted
+++ resolved
@@ -10,11 +10,8 @@
    :caption: Contents:
 
    system-models
-<<<<<<< HEAD
    simulator
-=======
    estimator
->>>>>>> f574c2c8
 
 
 Why the name?
