<<<<<<< HEAD
from typing import Union

import numpy as np
=======
"""Functions used in multiple components"""
from typing import List, Optional, Union, Literal, Callable
from numbers import Number

import numpy as np
from pydantic import Field, PrivateAttr
from scipy.interpolate import interp1d
from numpy.polynomial.legendre import Legendre

from moirae.models.base import HealthVariable, ListParameter, NumpyType


class SOCInterpolatedHealth(HealthVariable):
    """Health variables which vary as a function of SOC"""
    base_values: ListParameter = \
        Field(default=0, description='Values at specified SOCs')
    soc_pinpoints: Optional[NumpyType] = Field(default=None, description='SOC pinpoints for interpolation.')
    interpolation_style: Literal['linear', 'nearest', 'nearest-up', 'zero', 'slinear',
                                 'quadratic', 'cubic', 'previous', 'next'] = \
        Field(default='linear', description='Type of interpolation to perform')

    # Internal caches
    _ppoly_cache: tuple[np.ndarray, np.ndarray, Callable] | None = PrivateAttr(None)
    """Cache for the interpolation function, and the interpolation points/soc points at which it was produced"""

    def _get_function(self) -> Callable:
        """Retrieve the interpolation function

        Uses the internal cache, :attr:`_ppoly_cache`, if the :attr:`base_values` has not changed.

        Returns:
            The polynomial of interest
        """

        # Return the cached spline if it exists and the base values have not changed
        if self._ppoly_cache is not None:
            org_soc, orig_array, ppoly = self._ppoly_cache
            if np.array_equal(orig_array, self.base_values) \
                    and np.array_equal(org_soc, self.soc_pinpoints):
                return ppoly

            # Otherwise, clear the cache and continue
            self._ppoly_cache = None

        # Generate the SOC interpolation points if they don't already exist
        if self.soc_pinpoints is None:
            self.soc_pinpoints = np.linspace(0, 1, self.base_values.shape[-1])

        # Make the spline then cache it
        func = interp1d(self.soc_pinpoints,
                        self.base_values,
                        kind=self.interpolation_style,
                        bounds_error=False,
                        fill_value='extrapolate')
        if self.interpolation_style not in {'linear', 'nearest', 'nearest-up'}:  # Don't cache lazy models
            self._ppoly_cache = (self.soc_pinpoints.copy(), self.base_values.copy(), func)
        return func

    # TODO (wardlt): We might only use the diagonal terms from the output, maybe simplify by not computing off-diagonal
    def get_value(self, soc: Union[Number, List, np.ndarray]) -> np.ndarray:
        """
        Computes value(s) at given SOC(s).

        This function always returns a 3D array, of shape `(internal_batch_size, soc_batch_size, soc_dim)`, where
        `internal_batch_size` is the batch size of the underlying health variable, `soc_batch_size` is the batch size
        of the SOC array, and `soc_dim` is the dimensionality of the SOC. The SOC must be passed as either:
        1. a 2D array of shape `(soc_batch_size, soc_dim)`
        2. a 1D array of shape `(soc_dim,)`, in which case we will consider the `soc_batch_size` to be equal to 1
        3. a 0D array (that is, a number), in which case both `soc_batch_size` and `soc_dim` are equal to 1.

        Args:
            soc: Values at which to compute the property
        Returns:
            Interpolated values as a 3D with dimensions (batch_size, soc_batch_size, soc_points)
        """
        # Determine which case we're dealing with
        soc = self._adjust_soc_shape(soc)
        internal_batch_size = self.base_values.shape[0]
        soc_batch_size, soc_dim = soc.shape

        # Special case: no interpolation
        if self.base_values.shape[-1] == 1:
            y = self.base_values[:, 0].copy()[:, None]  # shape = (internal_batch_size, 1)
            y = np.tile(y, (soc_batch_size, 1, soc_dim))  # shape = (soc_batch, internal_batch, soc_dim)
            y = np.swapaxes(y, 0, 1)  # shape = (internal_batch, soc_batch, soc_dim)
        # Otherwise, run the interpolator, but the results mean something different
        else:
            y = self._get_function()(soc)  # interpolator adds batch dimension:
            # If the SOC was batched, the shape is (internal_batch, soc_batch, soc_dim)
            # Otherwise, the shape is (internal_batch, soc_dim)
            y = y.reshape((internal_batch_size, soc_batch_size, soc_dim))

        # Now, the y array has shape (internal_batch, soc_batch, soc_dim).
        return y

    def _adjust_soc_shape(self, soc: Union[Number, List, np.ndarray]) -> np.ndarray:
        """Adjust the SOC from a user-provided shape to 2D array

        Args:
            soc: SOC, as provided by user
        Returns:
            2D array where first dimension is the batch and second is the SOC values.
        """
        soc = np.asarray(soc)  # Ensure it's an array, but don't copy it
        if soc.ndim == 0:
            return soc[None, None]
        elif soc.ndim == 1:
            return soc[None, :]
        elif soc.ndim == 2:
            return soc
        else:
            raise ValueError(f'SOC must be passed as at most a 2D array, but has shape {soc.shape}!')


class ScaledSOCInterpolatedHealth(SOCInterpolatedHealth):
    """SOC interpolated health with scaling factors to adjust the shape of the curve

    Scaling factors adjust the shape produced from the interpolation by an additive
    or multiplicative factor which varies as a function of SOC.
    The scaling factor is described using
    `Legendre polynomials <https://en.m.wikipedia.org/wiki/Legendre_polynomials>`_
    defined over the region of [0, 1].
    """

    scaling_coeffs: ListParameter
    """Coefficients of a Legendre polynomial used to adjust the interpolation"""
    additive: bool = True
    """Whether to add or multiply interpolated value with the scaling factor"""

    def get_value(self, soc: Union[Number, List, np.ndarray]) -> np.ndarray:
        # Evaluate the interpolated values
        soc = self._adjust_soc_shape(soc)
        interpolated = super().get_value(soc)

        # Determine batch size of the output, prepare outputs
        scale_batch = self.scaling_coeffs.shape[0]
        inter_batch = self.base_values.shape[0]
        soc_batch = soc.shape[0]

        batch_size = max(scale_batch, inter_batch)
        if inter_batch != batch_size:
            assert inter_batch == 1, 'Inter batch should be either 1 or equal to the batch size'
            output = np.tile(interpolated, (batch_size, 1, 1))
        else:
            output = interpolated

        # Apply the scaling factors for each batch member
        for b in range(batch_size):
            # % is a shortcut which gets either the correct batch index for batched data,
            #  and 1 for data which are not batched. It works
            scaler = Legendre(coef=self.scaling_coeffs[b % scale_batch, :])
            scaling_amount = scaler(soc[b % soc_batch, :])
            if self.additive:
                output[b, b % soc_batch, :] += scaling_amount
            else:
                output[b, b % soc_batch, :] *= 1 + scaling_amount
        return output
>>>>>>> f89af81b


def realistic_fake_ocv(
        soc_vals: Union[float, np.ndarray]) -> np.ndarray:
    """
    Returns somewhat realistic OCV relationship to SOC
    """
    x_scale = 0.9
    x_off = 0.05
    y_scale = 0.1
    y_off = 3.5
    mod_soc = x_scale * soc_vals
    mod_soc += x_off
    volts = np.log(mod_soc / (1 - mod_soc))
    volts *= y_scale
    volts += y_off
    volts = volts.astype(float)
    return volts


def unrealistic_fake_r0(
        soc_vals: Union[float, np.ndarray]) -> np.ndarray:
    """
    Returns not very realistic R0 relationship to SOC
    """
    ohms = 0.05 * np.ones(np.array(soc_vals).shape)
    return ohms


def unrealistic_fake_rc(
        soc_vals: Union[float, np.ndarray]) -> np.ndarray:
    """
    Returns not very realistic RC element relationships to SOC
    """
    ohms = 0.005*np.ones(np.array(soc_vals).shape)
    farads = 2500*np.ones(np.array(soc_vals).shape)
    return ((ohms, farads), (ohms, 4*farads))


def hysteresis_solver_const_sign(
        h0: Union[float, np.ndarray],
        M: Union[float, np.ndarray],
        kappa: Union[float, np.ndarray],
        dt: Union[float, np.ndarray],
        i0: Union[float, np.ndarray],
        alpha: Union[float, np.ndarray]
) -> float:
    """
    Helper function to solve for hysteresis at time dt given initial conditions,
    parameters, and current and current slope. Assumes current does not change
    sign during time interval

    Args:
        h0: Initial value of hysteresis, corresponding to h[0]
        M: Asymptotic value of hysteresis at present condition (the value h[t] should approach)
        kappa: Constant representing the product of gamma (SOC-based rate at which hysteresis approaches M),
            Coulombic efficienty, and 1/Qt
        dt: Length of time interval
        i0: Initial current
        alpha: Slope of current profile during time interval

    Returns:
        Hysteresis value at the end of the time interval
    """
    assert i0 * (i0 + (alpha * dt)) >= 0, 'Current flips sign in interval dt!!'
    exp_factor = kappa * dt  # shape (broadcasted_batch_size, 1)
    exp_factor = exp_factor * (i0 + (0.5 * alpha * dt))
    # Now, flip the sign depending if current is positive in the interval
    if i0 > -(alpha * dt):  # this indicates (i0 + alpha * t) > 0
        exp_factor = -exp_factor
    exp_factor = np.exp(exp_factor)
    h_dt = exp_factor * h0
    h_dt = h_dt + ((1 - exp_factor) * M)
    return h_dt<|MERGE_RESOLUTION|>--- conflicted
+++ resolved
@@ -1,166 +1,6 @@
-<<<<<<< HEAD
 from typing import Union
 
 import numpy as np
-=======
-"""Functions used in multiple components"""
-from typing import List, Optional, Union, Literal, Callable
-from numbers import Number
-
-import numpy as np
-from pydantic import Field, PrivateAttr
-from scipy.interpolate import interp1d
-from numpy.polynomial.legendre import Legendre
-
-from moirae.models.base import HealthVariable, ListParameter, NumpyType
-
-
-class SOCInterpolatedHealth(HealthVariable):
-    """Health variables which vary as a function of SOC"""
-    base_values: ListParameter = \
-        Field(default=0, description='Values at specified SOCs')
-    soc_pinpoints: Optional[NumpyType] = Field(default=None, description='SOC pinpoints for interpolation.')
-    interpolation_style: Literal['linear', 'nearest', 'nearest-up', 'zero', 'slinear',
-                                 'quadratic', 'cubic', 'previous', 'next'] = \
-        Field(default='linear', description='Type of interpolation to perform')
-
-    # Internal caches
-    _ppoly_cache: tuple[np.ndarray, np.ndarray, Callable] | None = PrivateAttr(None)
-    """Cache for the interpolation function, and the interpolation points/soc points at which it was produced"""
-
-    def _get_function(self) -> Callable:
-        """Retrieve the interpolation function
-
-        Uses the internal cache, :attr:`_ppoly_cache`, if the :attr:`base_values` has not changed.
-
-        Returns:
-            The polynomial of interest
-        """
-
-        # Return the cached spline if it exists and the base values have not changed
-        if self._ppoly_cache is not None:
-            org_soc, orig_array, ppoly = self._ppoly_cache
-            if np.array_equal(orig_array, self.base_values) \
-                    and np.array_equal(org_soc, self.soc_pinpoints):
-                return ppoly
-
-            # Otherwise, clear the cache and continue
-            self._ppoly_cache = None
-
-        # Generate the SOC interpolation points if they don't already exist
-        if self.soc_pinpoints is None:
-            self.soc_pinpoints = np.linspace(0, 1, self.base_values.shape[-1])
-
-        # Make the spline then cache it
-        func = interp1d(self.soc_pinpoints,
-                        self.base_values,
-                        kind=self.interpolation_style,
-                        bounds_error=False,
-                        fill_value='extrapolate')
-        if self.interpolation_style not in {'linear', 'nearest', 'nearest-up'}:  # Don't cache lazy models
-            self._ppoly_cache = (self.soc_pinpoints.copy(), self.base_values.copy(), func)
-        return func
-
-    # TODO (wardlt): We might only use the diagonal terms from the output, maybe simplify by not computing off-diagonal
-    def get_value(self, soc: Union[Number, List, np.ndarray]) -> np.ndarray:
-        """
-        Computes value(s) at given SOC(s).
-
-        This function always returns a 3D array, of shape `(internal_batch_size, soc_batch_size, soc_dim)`, where
-        `internal_batch_size` is the batch size of the underlying health variable, `soc_batch_size` is the batch size
-        of the SOC array, and `soc_dim` is the dimensionality of the SOC. The SOC must be passed as either:
-        1. a 2D array of shape `(soc_batch_size, soc_dim)`
-        2. a 1D array of shape `(soc_dim,)`, in which case we will consider the `soc_batch_size` to be equal to 1
-        3. a 0D array (that is, a number), in which case both `soc_batch_size` and `soc_dim` are equal to 1.
-
-        Args:
-            soc: Values at which to compute the property
-        Returns:
-            Interpolated values as a 3D with dimensions (batch_size, soc_batch_size, soc_points)
-        """
-        # Determine which case we're dealing with
-        soc = self._adjust_soc_shape(soc)
-        internal_batch_size = self.base_values.shape[0]
-        soc_batch_size, soc_dim = soc.shape
-
-        # Special case: no interpolation
-        if self.base_values.shape[-1] == 1:
-            y = self.base_values[:, 0].copy()[:, None]  # shape = (internal_batch_size, 1)
-            y = np.tile(y, (soc_batch_size, 1, soc_dim))  # shape = (soc_batch, internal_batch, soc_dim)
-            y = np.swapaxes(y, 0, 1)  # shape = (internal_batch, soc_batch, soc_dim)
-        # Otherwise, run the interpolator, but the results mean something different
-        else:
-            y = self._get_function()(soc)  # interpolator adds batch dimension:
-            # If the SOC was batched, the shape is (internal_batch, soc_batch, soc_dim)
-            # Otherwise, the shape is (internal_batch, soc_dim)
-            y = y.reshape((internal_batch_size, soc_batch_size, soc_dim))
-
-        # Now, the y array has shape (internal_batch, soc_batch, soc_dim).
-        return y
-
-    def _adjust_soc_shape(self, soc: Union[Number, List, np.ndarray]) -> np.ndarray:
-        """Adjust the SOC from a user-provided shape to 2D array
-
-        Args:
-            soc: SOC, as provided by user
-        Returns:
-            2D array where first dimension is the batch and second is the SOC values.
-        """
-        soc = np.asarray(soc)  # Ensure it's an array, but don't copy it
-        if soc.ndim == 0:
-            return soc[None, None]
-        elif soc.ndim == 1:
-            return soc[None, :]
-        elif soc.ndim == 2:
-            return soc
-        else:
-            raise ValueError(f'SOC must be passed as at most a 2D array, but has shape {soc.shape}!')
-
-
-class ScaledSOCInterpolatedHealth(SOCInterpolatedHealth):
-    """SOC interpolated health with scaling factors to adjust the shape of the curve
-
-    Scaling factors adjust the shape produced from the interpolation by an additive
-    or multiplicative factor which varies as a function of SOC.
-    The scaling factor is described using
-    `Legendre polynomials <https://en.m.wikipedia.org/wiki/Legendre_polynomials>`_
-    defined over the region of [0, 1].
-    """
-
-    scaling_coeffs: ListParameter
-    """Coefficients of a Legendre polynomial used to adjust the interpolation"""
-    additive: bool = True
-    """Whether to add or multiply interpolated value with the scaling factor"""
-
-    def get_value(self, soc: Union[Number, List, np.ndarray]) -> np.ndarray:
-        # Evaluate the interpolated values
-        soc = self._adjust_soc_shape(soc)
-        interpolated = super().get_value(soc)
-
-        # Determine batch size of the output, prepare outputs
-        scale_batch = self.scaling_coeffs.shape[0]
-        inter_batch = self.base_values.shape[0]
-        soc_batch = soc.shape[0]
-
-        batch_size = max(scale_batch, inter_batch)
-        if inter_batch != batch_size:
-            assert inter_batch == 1, 'Inter batch should be either 1 or equal to the batch size'
-            output = np.tile(interpolated, (batch_size, 1, 1))
-        else:
-            output = interpolated
-
-        # Apply the scaling factors for each batch member
-        for b in range(batch_size):
-            # % is a shortcut which gets either the correct batch index for batched data,
-            #  and 1 for data which are not batched. It works
-            scaler = Legendre(coef=self.scaling_coeffs[b % scale_batch, :])
-            scaling_amount = scaler(soc[b % soc_batch, :])
-            if self.additive:
-                output[b, b % soc_batch, :] += scaling_amount
-            else:
-                output[b, b % soc_batch, :] *= 1 + scaling_amount
-        return output
->>>>>>> f89af81b
 
 
 def realistic_fake_ocv(
@@ -195,9 +35,9 @@
     """
     Returns not very realistic RC element relationships to SOC
     """
-    ohms = 0.005*np.ones(np.array(soc_vals).shape)
-    farads = 2500*np.ones(np.array(soc_vals).shape)
-    return ((ohms, farads), (ohms, 4*farads))
+    ohms = 0.005 * np.ones(np.array(soc_vals).shape)
+    farads = 2500 * np.ones(np.array(soc_vals).shape)
+    return ((ohms, farads), (ohms, 4 * farads))
 
 
 def hysteresis_solver_const_sign(
