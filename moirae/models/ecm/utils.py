--- conflicted
+++ resolved
@@ -74,32 +74,14 @@
         3. a 0D array (that is, a number), in which case both `soc_batch_size` and `soc_dim` are equal to 1.
 
         Args:
-<<<<<<< HEAD
-            soc: Values at which to compute the property.
-=======
             soc: Values at which to compute the property
->>>>>>> 12183392
         Returns:
             Interpolated values as a 3D with dimensions (batch_size, soc_batch_size, soc_points)
         """
         # Determine which case we're dealing with
-<<<<<<< HEAD
-        soc = np.array(soc)
-        soc_shape = soc.shape
-
-        soc_batch_size = 1
-        soc_dim = 1 if len(soc_shape) == 0 else soc_shape[0]  # taking care of 0 or 1D cases
-        if len(soc_shape) > 3:
-            raise ValueError(f'SOC must be passed as at most a 2D array, but has shape {soc_shape}!')
-        if len(soc_shape) == 2:
-            soc_batch_size = soc.shape[0]
-            soc_dim = soc.shape[1]
-        internal_batch_size = self.batch_size
-=======
         soc = self._adjust_soc_shape(soc)
         internal_batch_size = self.base_values.shape[0]
         soc_batch_size, soc_dim = soc.shape
->>>>>>> 12183392
 
         # Special case: no interpolation
         if self.base_values.shape[-1] == 1:
