--- conflicted
+++ resolved
@@ -1,267 +1,264 @@
-"""Tools to reduce operations on :class:`~moirae.models.base.CellModel` to functions which act only on
-widely-used Python types, such as Numpy Arrays."""
-import numpy as np
-from typing import Tuple, Optional, Union
-
-from moirae.estimators.online.filters.base import ModelWrapper
-from moirae.estimators.online.filters.distributions import DeltaDistribution, MultivariateGaussian
-from moirae.models.base import InputQuantities, GeneralContainer, HealthVariable, CellModel
-
-
-def convert_vals_model_to_filter(
-        model_quantities: GeneralContainer,
-        uncertainty_matrix: Optional[np.ndarray] = None) -> Union[DeltaDistribution, MultivariateGaussian]:
-    """
-    Function that converts model-related quantities (but not HealthVariable!) to filter-related quantities.
-    If uncertainty is provided, assumes a Multivariate Gaussian. Otherwise, assumes Delta Distribution
-
-    Args:
-        model_quantities: model-related object to be converted into filter-related object
-        uncertainty_matrix: 2D array to be used as covariance matrix; if not provided, returns DeltaDistribution
-
-    Returns:
-        a corresponding MultivariateRandomDistribution (either Gaussian or Delta)
-    """
-    if uncertainty_matrix is None:
-        return DeltaDistribution(mean=model_quantities.to_numpy()[0, :])
-    return MultivariateGaussian(mean=model_quantities.to_numpy()[0, :], covariance=uncertainty_matrix)
-
-
-# TODO (wardlt): Implement the "ASOHOnly" interface needed by the Dual Estimator by making it such that
-#  the `predict_output` function first estimates how the transients will update for each set of ASOH,
-#  then uses the updated transient states and ASOH to determine the outptus
-
-class BaseCellWrapper(ModelWrapper):
-    """Link between the :class:`~moirae.model.base.CellModel` and the numpy-only interface of
-    the filter implementations."""
-
-    cell_model: CellModel
-    """Cell model underpinning the update functions"""
-    asoh: HealthVariable
-    """ASOH values passed to each call of the cell model"""
-    transients: GeneralContainer
-    """Transient states used for the inputs of the model"""
-
-    def __init__(self,
-                 cell_model: CellModel,
-                 asoh: HealthVariable,
-                 transients: GeneralContainer,
-                 inputs: InputQuantities):
-
-        # Store the ASOH and transient state, making sure they are not batched
-        if asoh.batch_size > 1:
-            raise ValueError(f'The batch size of the ASOH must be 1. Found: {asoh.batch_size}')
-        if transients.batch_size > 1:
-            raise ValueError(f'The batch size of the transient state must be 1. Found: {transients.batch_size}')
-
-        self.transients = transients
-        self.cell_model = cell_model
-        self.asoh = asoh
-        self.inputs = inputs
-
-        # Capture the shape of the outputs
-        self._num_output_dimensions = self.cell_model.calculate_terminal_voltage(self.inputs,
-                                                                                 self.transients,
-                                                                                 self.asoh).to_numpy().shape[1]
-
-    @property
-    def num_output_dimensions(self) -> int:
-        return self._num_output_dimensions
-
-
-<<<<<<< HEAD
-class DegradationModelInterface(CellModelInterface):
-    """
-    Link between A-SOH degradation models and the numpy-only interface of the
-    :class:`~moirae.estimators.online.filters.base.BaseFilter`. If provides the model wrapper need for dual estimation
-    frameworks
-    """
-
-    asoh_inputs: Tuple[str]
-    """Names of the parameters from the ASOH which are used as inputs to the model"""
-
-    def __init__(self,
-                 cell_model: CellModel,
-                 # TODO (vventuri): allow for passing an A-SOH degradation model!
-                 asoh: HealthVariable,
-                 transients: GeneralContainer,
-                 inputs: InputQuantities,
-                 asoh_inputs: Optional[Tuple[str]] = None) -> None:
-
-        super().__init__(cell_model=cell_model, asoh=asoh, transients=transients, inputs=inputs)
-
-        # Store the information about the identity of variables in the transient state
-        if asoh_inputs is None:
-            asoh_inputs = asoh.updatable_names
-        self.asoh_inputs = asoh_inputs
-        self.num_transients = transients.to_numpy().shape[1]
-        self.num_asoh = asoh.get_parameters(self.asoh_inputs).shape[1]
-
-    @property
-    def num_hidden_dimensions(self) -> int:
-        return self.num_asoh
-
-    def create_degradation_inputs(self, hidden_states: np.ndarray) -> HealthVariable:
-        """
-        Helper function to take hidden states and convert them to A-SOH object to be given to degradation model
-        """
-        asoh_template = self.asoh.model_copy(deep=True)
-        return asoh_template.update_parameters(hidden_states, self.asoh_inputs)
-
-    def update_hidden_states(self,
-                             hidden_states: np.ndarray,
-                             previous_controls: np.ndarray,
-                             new_controls: np.ndarray) -> np.ndarray:
-        """
-        Function that takes a numpy representation of the A-SOH and degrades it using the degradation model and the
-        previous and new controls. If the degradation model needs information for further in the past, it is responsible
-        for keeping track of that. The degration model will also be provided the current estimate of the transient
-        vector.
-        """
-        # Remember that, during this step, we should also store the previous controls so that the transient vector can
-        # be propagated through the hidden states in the predict measurement step
-        previous_inputs = self.inputs.model_copy(deep=True)
-        previous_inputs.from_numpy(previous_controls)
-        self._previous_inputs = previous_inputs
-
-        return hidden_states.copy()
-
-    def predict_measurement(self,
-                            hidden_states: np.ndarray,
-                            controls: np.ndarray) -> np.ndarray:
-        """
-        Function that takes the numpy-representation of the estimated of A-SOH and computes predictions of the
-        measurement. Recall that, for that, we first need to propagate the transients through the A-SOH estimates
-        """
-        # First, transform the controls into ECM inputs
-        inputs = self.inputs.model_copy(deep=True)
-        inputs.from_numpy(controls)
-
-        # Do the same for the A-SOH
-        asoh = self.create_degradation_inputs(hidden_states=hidden_states)
-
-        # Now, propagate the transients through the A-SOH
-        propagated_transients = self.cell_model.update_transient_state(previous_inputs=self._previous_inputs,
-                                                                       new_inputs=inputs,
-                                                                       transient_state=self.transients,
-                                                                       asoh=asoh)
-
-        # Finally, compute outputs
-        outputs = self.cell_model.calculate_terminal_voltage(new_inputs=inputs,
-                                                             transient_state=propagated_transients,
-                                                             asoh=asoh)
-        return outputs.to_numpy()
-
-
-class JointCellModelInterface(CellModelInterface):
-=======
-class JointCellModelWrapper(BaseCellWrapper):
->>>>>>> b552b6c8
-    """Interface used when the hidden state used by a filter includes the transient states.
-
-    Create the interface by defining
-        - Which portions of the ASOH are used as inputs to function
-        - Values for the ASOH parameters that remain fixed
-        - An example transient state and input to be passed to the function which will be used as a template
-
-    The resultant function will take numpy arrays as inputs and produce numpy arrays as outputs
-
-    Args:
-        cell_model: Model which defines the physics of the system being modeled
-        asoh: Values for all state of health parameters of the model
-        transients: Current values of the transient state of the system
-        inputs: Example input values for the model
-        asoh_inputs: Names of the ASOH parameters to include as part of the hidden state
-    """
-
-    asoh_inputs: Tuple[str]
-    """Names of the parameters from the ASOH which are used as inputs to the model"""
-
-    def __init__(self,
-                 cell_model: CellModel,
-                 asoh: HealthVariable,
-                 transients: GeneralContainer,
-                 inputs: InputQuantities,
-                 asoh_inputs: Optional[Tuple[str]] = None):
-        super().__init__(cell_model=cell_model, asoh=asoh, transients=transients, inputs=inputs)
-
-        # Store the information about the identity of variables in the transient state
-        if asoh_inputs is None:
-            asoh_inputs = asoh.updatable_names
-        self.asoh_inputs = asoh_inputs
-        self.num_transients = transients.to_numpy().shape[1]
-        self.num_asoh = asoh.get_parameters(self.asoh_inputs).shape[1]
-
-    @property
-    def num_hidden_dimensions(self) -> int:
-        return self.num_transients + self.num_asoh
-
-    def create_hidden_state(self, asoh: HealthVariable, transients: GeneralContainer) -> np.ndarray:
-        """Transform the state of health and transients states (quantities used by CellModel)
-        into the "hidden state" vector used by the actual filter
-
-        Args:
-            asoh: Values of the ASOH parameter
-            transients: Values of the transient states
-        Returns:
-            A hidden state vector ready for use in a filter
-        """
-
-        return np.concatenate([
-            transients.to_numpy(),
-            asoh.get_parameters(self.asoh_inputs)
-        ], axis=1)
-
-    def create_cell_model_inputs(self, hidden_states: np.ndarray) -> Tuple[HealthVariable, GeneralContainer]:
-        """Convert the hidden states into the forms used by CellModel
-
-        Args:
-            hidden_states: Hidden states as used by the estimator
-        Returns:
-            - ASOH with values from the hidden states
-            - Transients state from the hidden states
-        """
-
-        # Update any parameters for the transient state
-        my_transients = self.transients.model_copy(deep=True)
-        my_transients.from_numpy(hidden_states[:, :self.num_transients])
-
-        # Update the ASOH accordingly
-        my_asoh = self.asoh.model_copy(deep=True)
-        my_asoh.update_parameters(hidden_states[:, self.num_transients:], self.asoh_inputs)
-        return my_asoh, my_transients
-
-    def update_hidden_states(self,
-                             hidden_states: np.ndarray,
-                             previous_controls: np.ndarray,
-                             new_controls: np.ndarray) -> np.ndarray:
-        # Transmute the controls and hidden state into the form required for the CellModel
-        previous_inputs = self.inputs.model_copy(deep=True)
-        previous_inputs.from_numpy(previous_controls)
-        new_inputs = self.inputs.model_copy(deep=True)
-        new_inputs.from_numpy(new_controls)
-
-        my_asoh, my_transients = self.create_cell_model_inputs(hidden_states)
-
-        # Produce an updated estimate for the transient states, hold the ASOH parameters constant
-        output = hidden_states.copy()
-        new_transients = self.cell_model.update_transient_state(previous_inputs=previous_inputs,
-                                                                new_inputs=new_inputs,
-                                                                transient_state=my_transients,
-                                                                asoh=my_asoh)
-        output[:, :self.num_transients] = new_transients.to_numpy()
-        return output
-
-    def predict_measurement(self,
-                            hidden_states: np.ndarray,
-                            controls: np.ndarray) -> np.ndarray:
-        # First, transform the controls into ECM inputs
-        inputs = self.inputs.model_copy(deep=True)
-        inputs.from_numpy(controls)
-
-        # Now, iterate through hidden states to compute terminal voltage
-        my_asoh, my_transients = self.create_cell_model_inputs(hidden_states)
-        outputs = self.cell_model.calculate_terminal_voltage(new_inputs=inputs,
-                                                             transient_state=my_transients,
-                                                             asoh=my_asoh)
-        return outputs.to_numpy()
+"""Tools to reduce operations on :class:`~moirae.models.base.CellModel` to functions which act only on
+widely-used Python types, such as Numpy Arrays."""
+import numpy as np
+from typing import Tuple, Optional, Union
+
+from moirae.estimators.online.filters.base import ModelWrapper
+from moirae.estimators.online.filters.distributions import DeltaDistribution, MultivariateGaussian
+from moirae.models.base import InputQuantities, GeneralContainer, HealthVariable, CellModel
+
+
+def convert_vals_model_to_filter(
+        model_quantities: GeneralContainer,
+        uncertainty_matrix: Optional[np.ndarray] = None) -> Union[DeltaDistribution, MultivariateGaussian]:
+    """
+    Function that converts model-related quantities (but not HealthVariable!) to filter-related quantities.
+    If uncertainty is provided, assumes a Multivariate Gaussian. Otherwise, assumes Delta Distribution
+
+    Args:
+        model_quantities: model-related object to be converted into filter-related object
+        uncertainty_matrix: 2D array to be used as covariance matrix; if not provided, returns DeltaDistribution
+
+    Returns:
+        a corresponding MultivariateRandomDistribution (either Gaussian or Delta)
+    """
+    if uncertainty_matrix is None:
+        return DeltaDistribution(mean=model_quantities.to_numpy()[0, :])
+    return MultivariateGaussian(mean=model_quantities.to_numpy()[0, :], covariance=uncertainty_matrix)
+
+
+# TODO (wardlt): Implement the "ASOHOnly" interface needed by the Dual Estimator by making it such that
+#  the `predict_output` function first estimates how the transients will update for each set of ASOH,
+#  then uses the updated transient states and ASOH to determine the outptus
+
+class BaseCellWrapper(ModelWrapper):
+    """Link between the :class:`~moirae.model.base.CellModel` and the numpy-only interface of
+    the filter implementations."""
+
+    cell_model: CellModel
+    """Cell model underpinning the update functions"""
+    asoh: HealthVariable
+    """ASOH values passed to each call of the cell model"""
+    transients: GeneralContainer
+    """Transient states used for the inputs of the model"""
+
+    def __init__(self,
+                 cell_model: CellModel,
+                 asoh: HealthVariable,
+                 transients: GeneralContainer,
+                 inputs: InputQuantities):
+
+        # Store the ASOH and transient state, making sure they are not batched
+        if asoh.batch_size > 1:
+            raise ValueError(f'The batch size of the ASOH must be 1. Found: {asoh.batch_size}')
+        if transients.batch_size > 1:
+            raise ValueError(f'The batch size of the transient state must be 1. Found: {transients.batch_size}')
+
+        self.transients = transients
+        self.cell_model = cell_model
+        self.asoh = asoh
+        self.inputs = inputs
+
+        # Capture the shape of the outputs
+        self._num_output_dimensions = self.cell_model.calculate_terminal_voltage(self.inputs,
+                                                                                 self.transients,
+                                                                                 self.asoh).to_numpy().shape[1]
+
+    @property
+    def num_output_dimensions(self) -> int:
+        return self._num_output_dimensions
+
+
+class DegradationModelInterface(BaseCellWrapper):
+    """
+    Link between A-SOH degradation models and the numpy-only interface of the
+    :class:`~moirae.estimators.online.filters.base.BaseFilter`. If provides the model wrapper need for dual estimation
+    frameworks
+    """
+
+    asoh_inputs: Tuple[str]
+    """Names of the parameters from the ASOH which are used as inputs to the model"""
+
+    def __init__(self,
+                 cell_model: CellModel,
+                 # TODO (vventuri): allow for passing an A-SOH degradation model!
+                 asoh: HealthVariable,
+                 transients: GeneralContainer,
+                 inputs: InputQuantities,
+                 asoh_inputs: Optional[Tuple[str]] = None) -> None:
+
+        super().__init__(cell_model=cell_model, asoh=asoh, transients=transients, inputs=inputs)
+
+        # Store the information about the identity of variables in the transient state
+        if asoh_inputs is None:
+            asoh_inputs = asoh.updatable_names
+        self.asoh_inputs = asoh_inputs
+        self.num_transients = transients.to_numpy().shape[1]
+        self.num_asoh = asoh.get_parameters(self.asoh_inputs).shape[1]
+
+    @property
+    def num_hidden_dimensions(self) -> int:
+        return self.num_asoh
+
+    def create_degradation_inputs(self, hidden_states: np.ndarray) -> HealthVariable:
+        """
+        Helper function to take hidden states and convert them to A-SOH object to be given to degradation model
+        """
+        asoh_template = self.asoh.model_copy(deep=True)
+        return asoh_template.update_parameters(hidden_states, self.asoh_inputs)
+
+    def update_hidden_states(self,
+                             hidden_states: np.ndarray,
+                             previous_controls: np.ndarray,
+                             new_controls: np.ndarray) -> np.ndarray:
+        """
+        Function that takes a numpy representation of the A-SOH and degrades it using the degradation model and the
+        previous and new controls. If the degradation model needs information for further in the past, it is responsible
+        for keeping track of that. The degration model will also be provided the current estimate of the transient
+        vector.
+        """
+        # Remember that, during this step, we should also store the previous controls so that the transient vector can
+        # be propagated through the hidden states in the predict measurement step
+        previous_inputs = self.inputs.model_copy(deep=True)
+        previous_inputs.from_numpy(previous_controls)
+        self._previous_inputs = previous_inputs
+
+        return hidden_states.copy()
+
+    def predict_measurement(self,
+                            hidden_states: np.ndarray,
+                            controls: np.ndarray) -> np.ndarray:
+        """
+        Function that takes the numpy-representation of the estimated of A-SOH and computes predictions of the
+        measurement. Recall that, for that, we first need to propagate the transients through the A-SOH estimates
+        """
+        # First, transform the controls into ECM inputs
+        inputs = self.inputs.model_copy(deep=True)
+        inputs.from_numpy(controls)
+
+        # Do the same for the A-SOH
+        asoh = self.create_degradation_inputs(hidden_states=hidden_states)
+
+        # Now, propagate the transients through the A-SOH
+        propagated_transients = self.cell_model.update_transient_state(previous_inputs=self._previous_inputs,
+                                                                       new_inputs=inputs,
+                                                                       transient_state=self.transients,
+                                                                       asoh=asoh)
+
+        # Finally, compute outputs
+        outputs = self.cell_model.calculate_terminal_voltage(new_inputs=inputs,
+                                                             transient_state=propagated_transients,
+                                                             asoh=asoh)
+        return outputs.to_numpy()
+
+
+
+class JointCellModelWrapper(BaseCellWrapper):
+    """Interface used when the hidden state used by a filter includes the transient states.
+
+    Create the interface by defining
+        - Which portions of the ASOH are used as inputs to function
+        - Values for the ASOH parameters that remain fixed
+        - An example transient state and input to be passed to the function which will be used as a template
+
+    The resultant function will take numpy arrays as inputs and produce numpy arrays as outputs
+
+    Args:
+        cell_model: Model which defines the physics of the system being modeled
+        asoh: Values for all state of health parameters of the model
+        transients: Current values of the transient state of the system
+        inputs: Example input values for the model
+        asoh_inputs: Names of the ASOH parameters to include as part of the hidden state
+    """
+
+    asoh_inputs: Tuple[str]
+    """Names of the parameters from the ASOH which are used as inputs to the model"""
+
+    def __init__(self,
+                 cell_model: CellModel,
+                 asoh: HealthVariable,
+                 transients: GeneralContainer,
+                 inputs: InputQuantities,
+                 asoh_inputs: Optional[Tuple[str]] = None):
+        super().__init__(cell_model=cell_model, asoh=asoh, transients=transients, inputs=inputs)
+
+        # Store the information about the identity of variables in the transient state
+        if asoh_inputs is None:
+            asoh_inputs = asoh.updatable_names
+        self.asoh_inputs = asoh_inputs
+        self.num_transients = transients.to_numpy().shape[1]
+        self.num_asoh = asoh.get_parameters(self.asoh_inputs).shape[1]
+
+    @property
+    def num_hidden_dimensions(self) -> int:
+        return self.num_transients + self.num_asoh
+
+    def create_hidden_state(self, asoh: HealthVariable, transients: GeneralContainer) -> np.ndarray:
+        """Transform the state of health and transients states (quantities used by CellModel)
+        into the "hidden state" vector used by the actual filter
+
+        Args:
+            asoh: Values of the ASOH parameter
+            transients: Values of the transient states
+        Returns:
+            A hidden state vector ready for use in a filter
+        """
+
+        return np.concatenate([
+            transients.to_numpy(),
+            asoh.get_parameters(self.asoh_inputs)
+        ], axis=1)
+
+    def create_cell_model_inputs(self, hidden_states: np.ndarray) -> Tuple[HealthVariable, GeneralContainer]:
+        """Convert the hidden states into the forms used by CellModel
+
+        Args:
+            hidden_states: Hidden states as used by the estimator
+        Returns:
+            - ASOH with values from the hidden states
+            - Transients state from the hidden states
+        """
+
+        # Update any parameters for the transient state
+        my_transients = self.transients.model_copy(deep=True)
+        my_transients.from_numpy(hidden_states[:, :self.num_transients])
+
+        # Update the ASOH accordingly
+        my_asoh = self.asoh.model_copy(deep=True)
+        my_asoh.update_parameters(hidden_states[:, self.num_transients:], self.asoh_inputs)
+        return my_asoh, my_transients
+
+    def update_hidden_states(self,
+                             hidden_states: np.ndarray,
+                             previous_controls: np.ndarray,
+                             new_controls: np.ndarray) -> np.ndarray:
+        # Transmute the controls and hidden state into the form required for the CellModel
+        previous_inputs = self.inputs.model_copy(deep=True)
+        previous_inputs.from_numpy(previous_controls)
+        new_inputs = self.inputs.model_copy(deep=True)
+        new_inputs.from_numpy(new_controls)
+
+        my_asoh, my_transients = self.create_cell_model_inputs(hidden_states)
+
+        # Produce an updated estimate for the transient states, hold the ASOH parameters constant
+        output = hidden_states.copy()
+        new_transients = self.cell_model.update_transient_state(previous_inputs=previous_inputs,
+                                                                new_inputs=new_inputs,
+                                                                transient_state=my_transients,
+                                                                asoh=my_asoh)
+        output[:, :self.num_transients] = new_transients.to_numpy()
+        return output
+
+    def predict_measurement(self,
+                            hidden_states: np.ndarray,
+                            controls: np.ndarray) -> np.ndarray:
+        # First, transform the controls into ECM inputs
+        inputs = self.inputs.model_copy(deep=True)
+        inputs.from_numpy(controls)
+
+        # Now, iterate through hidden states to compute terminal voltage
+        my_asoh, my_transients = self.create_cell_model_inputs(hidden_states)
+        outputs = self.cell_model.calculate_terminal_voltage(new_inputs=inputs,
+                                                             transient_state=my_transients,
+                                                             asoh=my_asoh)
+        return outputs.to_numpy()